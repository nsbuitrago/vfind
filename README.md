--- conflicted
+++ resolved
@@ -17,7 +17,6 @@
 screening experiments. The main use case is finding variants from a library that
 has constant adapter sequences flanking a variable region.
 
-<<<<<<< HEAD
 This simple algorithm is summarized as:
 
 1. Define a pair of adapter sequences that flank the variable region.
@@ -29,17 +28,6 @@
 7. For exact matches of both adapters, recover the variable region. Otherwise, continue to the next read.
 8. Finally, translate the variable region to its amino acid sequence and filter out any sequences with partial codons (Optional, see the [miscellaneuous](#miscellaneuous) section).
 
-=======
-The workflow can be described generally by these steps:
-
-1. define a set of constant adapter sequences that immediately flank a variable region of interest.
-2. for each fastq read, search for exact matches of these adapters.
-3. in case of no exact match for either adapter, perform a semi-global alignment of
-the adapter sequence on the fastq read.
-4. if the alignment is acceptable, recover the variable region.
-To adjust the thresholds for accepting alignments, see the [alignment parameters](#using-custom-alignment-parameters) section
-
->>>>>>> 58786e4a
 > [!WARNING]
 > Note that vFind doesn't do any kind of preprocessing. For initial quality
 > filtering, merging, and other common preprocessing operations, you might be
@@ -57,12 +45,7 @@
 
 ### PyPI (Recommended for most)
 
-<<<<<<< HEAD
-The package is available on [PyPI](https://pypi.org/project/vfind) and can be installed via pip (or alternatives like
-=======
-vFind is available on [PyPI](https://pypi.org/project/vfind/0.1.0/) and can be installed via pip (or alternatives like
->>>>>>> 58786e4a
-[uv](https://github.com/astral-sh/uv)).
+The package is available on [PyPI](https://pypi.org/project/vfind) and can be installed via pip (or alternatives like [uv](https://github.com/astral-sh/uv)).
 
 Below is an example using pip with Python3 in a new project.
 
@@ -163,16 +146,10 @@
 and `accept_suffix_alignment` arguments. By default, both thresholds are set to 0.75.
 
 The thresholds are represent a percentage of the maximum alignment score. So, a value of 0.75
-means alignments producing scores that are greater than 75% the maximum theoretical score
-<<<<<<< HEAD
-will be accepted. Thus, valid values are between 0 and 1.
+means alignments producing scores that are greater than 75% the maximum theoretical score will be accepted. Thus, valid values are between 0 and 1.
 
 Either an exact match or partial match (accepted alignment) must be made for both adapter sequences to recover a variant. 
 In order to skip alignment and only look for exact matches, set the `skip_alignment` argument to `True`.
-=======
-will be accepted. If an alignment produces a score below the threshold, it will
-not be accepted and no sequence will be recovered from that given read.
->>>>>>> 58786e4a
 
 ### Miscellaneous
 
